--- conflicted
+++ resolved
@@ -18,11 +18,8 @@
 from app.api.v2.handlers.operation_api import OperationApi
 from app.api.v2.handlers.contact_api import ContactApi
 from app.api.v2.handlers.obfuscator_api import ObfuscatorApi
-<<<<<<< HEAD
 from app.api.v2.handlers.plugins_api import PluginApi
-=======
 from app.api.v2.handlers.health_api import HealthApi
->>>>>>> d742b2b2
 from app.objects.c_obfuscator import Obfuscator
 from app.utility.base_world import BaseWorld
 from app.service.app_svc import AppService
@@ -327,11 +324,8 @@
         AdversaryApi(svcs).add_routes(app)
         ContactApi(svcs).add_routes(app)
         ObfuscatorApi(svcs).add_routes(app)
-<<<<<<< HEAD
         PluginApi(svcs).add_routes(app)
-=======
         HealthApi(svcs).add_routes(app)
->>>>>>> d742b2b2
         return app
 
     async def initialize():
