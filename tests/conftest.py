--- conflicted
+++ resolved
@@ -271,11 +271,8 @@
         )
         AbilityApi(svcs).add_routes(app)
         OperationApi(svcs).add_routes(app)
-<<<<<<< HEAD
         AdversaryApi(svcs).add_routes(app)
-=======
         ContactApi(svcs).add_routes(app)
->>>>>>> ca0304d3
         return app
 
     async def initialize():
