import asyncio
import os.path
import pytest
import random
import string
import uuid
import yaml
import aiohttp_apispec

from unittest import mock
from aiohttp_apispec import validation_middleware
from aiohttp import web
from pathlib import Path

from app.api.v2.handlers.agent_api import AgentApi
from app.api.v2.handlers.ability_api import AbilityApi
from app.api.v2.handlers.objective_api import ObjectiveApi
from app.api.v2.handlers.adversary_api import AdversaryApi
from app.api.v2.handlers.operation_api import OperationApi
from app.api.v2.handlers.contact_api import ContactApi
from app.api.v2.handlers.obfuscator_api import ObfuscatorApi
<<<<<<< HEAD
from app.api.v2.handlers.plugins_api import PluginApi
=======
from app.api.v2.handlers.planner_api import PlannerApi
>>>>>>> 11f7a08d
from app.api.v2.handlers.health_api import HealthApi
from app.objects.c_obfuscator import Obfuscator
from app.utility.base_world import BaseWorld
from app.service.app_svc import AppService
from app.service.auth_svc import AuthService
from app.service.data_svc import DataService
from app.service.contact_svc import ContactService
from app.service.event_svc import EventService
from app.service.file_svc import FileSvc
from app.service.learning_svc import LearningService
from app.service.planning_svc import PlanningService
from app.service.rest_svc import RestService
from app.service.knowledge_svc import KnowledgeService
from app.objects.c_adversary import Adversary
from app.objects.c_ability import Ability
from app.objects.c_operation import Operation
from app.objects.c_plugin import Plugin
from app.objects.c_agent import Agent
from app.objects.secondclass.c_executor import Executor
from app.objects.secondclass.c_link import Link
from app.objects.secondclass.c_fact import Fact
from app.objects.secondclass.c_relationship import Relationship
from app.objects.secondclass.c_rule import Rule
from app.api.v2.responses import json_request_validation_middleware
from app.api.v2.security import authentication_required_middleware_factory
from app.api.v2.responses import apispec_request_validation_middleware
from app.api.rest_api import RestApi
from app import version

DIR = os.path.dirname(os.path.abspath(__file__))
CONFIG_DIR = os.path.join(DIR, '..', 'conf')


@pytest.fixture(scope='session')
def init_base_world():
    with open(os.path.join(CONFIG_DIR, 'default.yml')) as c:
        BaseWorld.apply_config('main', yaml.load(c, Loader=yaml.FullLoader))
    BaseWorld.apply_config('agents', BaseWorld.strip_yml(os.path.join(CONFIG_DIR, 'agents.yml'))[0])
    BaseWorld.apply_config('payloads', BaseWorld.strip_yml(os.path.join(CONFIG_DIR, 'payloads.yml'))[0])


@pytest.fixture(scope='class')
def app_svc():
    async def _init_app_svc():
        return AppService(None)

    def _app_svc(loop):
        return loop.run_until_complete(_init_app_svc())
    return _app_svc


@pytest.fixture(scope='class')
def data_svc():
    return DataService()


@pytest.fixture(scope='class')
def knowledge_svc():
    return KnowledgeService()


@pytest.fixture(scope='class')
def file_svc():
    return FileSvc()


@pytest.fixture(scope='class')
def contact_svc():
    return ContactService()


@pytest.fixture(scope='class')
def event_svc(contact_svc, init_base_world):
    return EventService()


@pytest.fixture(scope='class')
def rest_svc():
    """
    The REST service requires the test's loop in order to be initialized in the same Thread
    as the test. This mitigates the issue where the service's calls to `asyncio.get_event_loop`
    would result in a RuntimeError indicating that there is no currentevent loop in the main
    thread.
    """
    async def _init_rest_svc():
        return RestService()

    def _rest_svc(loop):
        return loop.run_until_complete(_init_rest_svc())
    return _rest_svc


@pytest.fixture(scope='class')
def planning_svc():
    return PlanningService()


@pytest.fixture(scope='class')
def learning_svc():
    return LearningService()


@pytest.fixture(scope='class')
def services(app_svc):
    return app_svc.get_services()


@pytest.fixture(scope='class')
def mocker():
    return mock


@pytest.fixture
def adversary():
    def _generate_adversary(adversary_id=None, name=None, description=None, phases=None):
        if not adversary_id:
            adversary_id = uuid.uuid4()
        if not name:
            name = ''.join(random.choice(string.ascii_uppercase) for _ in range(10))
        if not description:
            description = "description"
        if not phases:
            phases = dict()
        return Adversary(adversary_id=adversary_id, name=name, description=description, atomic_ordering=phases)

    return _generate_adversary


@pytest.fixture
def executor():
    def _generate_executor(name='psh', platform='windows', *args, **kwargs):
        return Executor(name, platform, *args, **kwargs)

    return _generate_executor


@pytest.fixture
def ability():
    def _generate_ability(ability_id=None, *args, **kwargs):
        if not ability_id:
            ability_id = random.randint(0, 999999)
        return Ability(ability_id=ability_id, *args, **kwargs)

    return _generate_ability


@pytest.fixture
def operation():
    def _generate_operation(name, agents, adversary, *args, **kwargs):
        return Operation(name=name, agents=agents, adversary=adversary, *args, **kwargs)

    return _generate_operation


@pytest.fixture
def demo_operation(loop, data_svc, operation, adversary):
    tadversary = loop.run_until_complete(data_svc.store(adversary()))
    return operation(name='my first op', agents=[], adversary=tadversary)


@pytest.fixture
def obfuscator(loop, data_svc):
    loop.run_until_complete(data_svc.store(
        Obfuscator(name='plain-text',
                   description='Does no obfuscation to any command, instead running it in plain text',
                   module='plugins.stockpile.app.obfuscators.plain_text')
        )
    )


@pytest.fixture
def agent():
    def _generate_agent(sleep_min, sleep_max, watchdog, *args, **kwargs):
        return Agent(sleep_min=sleep_min, sleep_max=sleep_max, watchdog=watchdog, *args, **kwargs)

    return _generate_agent


@pytest.fixture
def link():
    def _generate_link(command, paw, ability, executor, *args, **kwargs):
        return Link.load(dict(ability=ability, executor=executor, command=command, paw=paw, *args, **kwargs))

    return _generate_link


@pytest.fixture
def fact():
    def _generate_fact(trait, *args, **kwargs):
        return Fact(trait=trait, *args, **kwargs)

    return _generate_fact


@pytest.fixture
def rule():
    def _generate_rule(action, trait, *args, **kwargs):
        return Rule(action=action, trait=trait, *args, **kwargs)

    return _generate_rule


@pytest.fixture
def relationship():
    def _generate_relationship(source, edge, target, *args, **kwargs):
        return Relationship(source=source, edge=edge, target=target, *args, **kwargs)

    return _generate_relationship


@pytest.fixture
def demo_plugin():
    def _generate_plugin(enabled=False, gui=False, data_dir=None, access=None):
        name = ''.join(random.choice(string.ascii_lowercase) for _ in range(10))
        desc = 'this is a good description'
        address = '/plugin/%s/gui' % name if gui else None
        return Plugin(name=name, description=desc, address=address, enabled=enabled, data_dir=data_dir, access=access)

    return _generate_plugin


@pytest.fixture
def agent_profile():
    def _agent_profile(paw=None, group='red', platform='linux', executors=None, privilege='Elevated'):
        if not executors:
            executors = ['sh']
        return dict(
            server='http://127.0.0.1:8888',
            username='username',
            group=group,
            host='hostname',
            platform=platform,
            architecture='x86_64',
            location='/path/to/agent',
            pid=random.randint(2, 32768),
            ppid=random.randint(2, 32768),
            executors=executors,
            privilege=privilege,
            exe_name='agent-exe-name',
            paw=paw
        )

    return _agent_profile


@pytest.fixture
def app_config():
    return {
        'app.contact.dns.domain': 'mycaldera.caldera',
        'app.contact.dns.socket': '0.0.0.0:8853',
        'app.contact.html': '/weather',
        'app.contact.http': '0.0.0.0:8888',
        'app.contact.tcp': '0.0.0.0:7010',
        'app.contact.tunnel.ssh.socket': '0.0.0.0:8022',
        'app.contact.udp': '0.0.0.0:7013',
        'app.contact.websocket': '0.0.0.0:7012',
        'plugins': [
            'stockpile',
            'atomic'
        ],
        'host': '0.0.0.0',
        'auth.login.handler.module': 'default',
        'users': {
            'red': {
                'red': 'password-foo'
            },
            'blue': {
                'blue': 'password-bar'
            }
        }
    }


@pytest.fixture
def agent_config():
    return {
        'sleep_min': '30',
        'sleep_max': '60',
        'untrusted_timer': '90',
        'watchdog': '0',
        'implant_name': 'splunkd',
        'deadman_abilities': [
            'this-is-a-fake-ability'
        ],
        'bootstrap_abilities': [
            'this-is-another-fake-ability'
        ]
    }


@pytest.fixture
def api_v2_client(loop, aiohttp_client, contact_svc):
    def make_app(svcs):
        app = web.Application(
            middlewares=[
                authentication_required_middleware_factory(svcs['auth_svc']),
                json_request_validation_middleware
            ]
        )
        AgentApi(svcs).add_routes(app)
        AbilityApi(svcs).add_routes(app)
        OperationApi(svcs).add_routes(app)
        AdversaryApi(svcs).add_routes(app)
        ContactApi(svcs).add_routes(app)
        ObjectiveApi(svcs).add_routes(app)
        ObfuscatorApi(svcs).add_routes(app)
<<<<<<< HEAD
        PluginApi(svcs).add_routes(app)
=======
        PlannerApi(svcs).add_routes(app)
>>>>>>> 11f7a08d
        HealthApi(svcs).add_routes(app)
        return app

    async def initialize():
        with open(Path(__file__).parents[1] / 'conf' / 'default.yml', 'r') as fle:
            BaseWorld.apply_config('main', yaml.safe_load(fle))
        with open(Path(__file__).parents[1] / 'conf' / 'payloads.yml', 'r') as fle:
            BaseWorld.apply_config('payloads', yaml.safe_load(fle))

        app_svc = AppService(web.Application(client_max_size=5120 ** 2))
        _ = DataService()
        _ = RestService()
        _ = PlanningService()
        _ = LearningService()
        auth_svc = AuthService()
        _ = FileSvc()
        _ = EventService()
        services = app_svc.get_services()
        os.chdir(str(Path(__file__).parents[1]))

        await app_svc.register_contacts()
        _ = await RestApi(services).enable()
        await auth_svc.apply(app_svc.application, auth_svc.get_config('users'))
        await auth_svc.set_login_handlers(services)

        app_svc.register_subapp('/api/v2', make_app(svcs=services))
        aiohttp_apispec.setup_aiohttp_apispec(
            app=app_svc.application,
            title='CALDERA',
            version=version.get_version(),
            swagger_path='/api/docs',
            url='/api/docs/swagger.json',
            static_path='/static/swagger'
        )
        app_svc.application.middlewares.append(apispec_request_validation_middleware)
        app_svc.application.middlewares.append(validation_middleware)

        return app_svc.application

    app = loop.run_until_complete(initialize())
    return loop.run_until_complete(aiohttp_client(app))


@pytest.fixture
def api_cookies(loop, api_v2_client):
    async def get_cookie():
        r = await api_v2_client.post('/enter', allow_redirects=False, data=dict(username='admin', password='admin'))
        return r.cookies
    return loop.run_until_complete(get_cookie())


@pytest.fixture
def async_return():
    def _async_return(return_param):
        f = asyncio.Future()
        f.set_result(return_param)
        return f
    return _async_return<|MERGE_RESOLUTION|>--- conflicted
+++ resolved
@@ -19,11 +19,8 @@
 from app.api.v2.handlers.operation_api import OperationApi
 from app.api.v2.handlers.contact_api import ContactApi
 from app.api.v2.handlers.obfuscator_api import ObfuscatorApi
-<<<<<<< HEAD
 from app.api.v2.handlers.plugins_api import PluginApi
-=======
 from app.api.v2.handlers.planner_api import PlannerApi
->>>>>>> 11f7a08d
 from app.api.v2.handlers.health_api import HealthApi
 from app.objects.c_obfuscator import Obfuscator
 from app.utility.base_world import BaseWorld
@@ -330,11 +327,8 @@
         ContactApi(svcs).add_routes(app)
         ObjectiveApi(svcs).add_routes(app)
         ObfuscatorApi(svcs).add_routes(app)
-<<<<<<< HEAD
         PluginApi(svcs).add_routes(app)
-=======
         PlannerApi(svcs).add_routes(app)
->>>>>>> 11f7a08d
         HealthApi(svcs).add_routes(app)
         return app
 
