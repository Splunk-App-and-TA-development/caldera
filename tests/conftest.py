--- conflicted
+++ resolved
@@ -19,11 +19,8 @@
 from app.api.v2.handlers.operation_api import OperationApi
 from app.api.v2.handlers.contact_api import ContactApi
 from app.api.v2.handlers.obfuscator_api import ObfuscatorApi
-<<<<<<< HEAD
 from app.api.v2.handlers.fact_source_api import FactSourceApi
-=======
 from app.api.v2.handlers.health_api import HealthApi
->>>>>>> 75399ca7
 from app.objects.c_obfuscator import Obfuscator
 from app.utility.base_world import BaseWorld
 from app.service.app_svc import AppService
@@ -329,11 +326,8 @@
         ContactApi(svcs).add_routes(app)
         ObjectiveApi(svcs).add_routes(app)
         ObfuscatorApi(svcs).add_routes(app)
-<<<<<<< HEAD
         FactSourceApi(svcs).add_routes(app)
-=======
         HealthApi(svcs).add_routes(app)
->>>>>>> 75399ca7
         return app
 
     async def initialize():
