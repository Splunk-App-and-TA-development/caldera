import base64
import json
import os
from base64 import b64encode
from unittest import mock
from unittest.mock import MagicMock

import pytest

from app.objects.c_operation import Operation
from app.objects.secondclass.c_link import Link
from app.service.interfaces.i_event_svc import EventServiceInterface
from app.utility.base_service import BaseService
from app.objects.c_source import Source
from app.objects.c_planner import Planner
from app.objects.c_objective import Objective
from app.objects.secondclass.c_result import Result
from app.objects.secondclass.c_fact import Fact
from app.utility.base_object import BaseObject

LINK1_DECIDE_TIME = MOCK_LINK_FINISH_TIME = '2021-01-01T08:00:00Z'
LINK1_COLLECT_TIME = '2021-01-01T08:01:00Z'
LINK1_FINISH_TIME = '2021-01-01T08:02:00Z'

LINK2_DECIDE_TIME = OP_START_TIME = '2021-01-01T09:00:00Z'
LINK2_COLLECT_TIME = '2021-01-01T09:01:00Z'
LINK2_FINISH_TIME = '2021-01-01T09:02:00Z'


@pytest.fixture
def operation_agent(agent):
    return agent(sleep_min=30, sleep_max=60, watchdog=0, platform='windows', host='WORKSTATION',
                 username='testagent', architecture='amd64', group='red', location=r'C:\Users\Public\test.exe',
                 pid=1234, ppid=123, executors=['psh'], privilege='User', exe_name='test.exe', contact='unknown',
                 paw='testpaw')


@pytest.fixture
def untrusted_operation_agent(operation_agent):
    agent = operation_agent
    agent.trusted = False
    return agent


@pytest.fixture
def op_agent_creation_time(operation_agent):
    return operation_agent.created.strftime(BaseObject.TIME_FORMAT)


@pytest.fixture
def operation_adversary(adversary):
    return adversary(adversary_id='123', name='test adversary', description='test adversary desc')


@pytest.fixture
def operation_link():
    def _generate_link(command, paw, ability, executor, pid=0, decide=None, collect=None, finish=None, **kwargs):
        generated_link = Link(command, paw, ability, executor, **kwargs)
        generated_link.pid = pid
        if decide:
            generated_link.decide = decide
        if collect:
            generated_link.collect = collect
        if finish:
            generated_link.finish = finish
        return generated_link
    return _generate_link


@pytest.fixture
def encoded_command():
    def _encode_command(command_str):
        return b64encode(command_str.encode('utf-8')).decode()
    return _encode_command


@pytest.fixture
def op_for_event_logs(operation_agent, operation_adversary, executor, ability, operation_link, encoded_command,
                      parse_datestring):
    op = Operation(name='test', agents=[operation_agent], adversary=operation_adversary)
    op.set_start_details()
    command_1 = 'whoami'
    command_2 = 'hostname'
    executor_1 = executor(name='psh', platform='windows', command=command_1)
    executor_2 = executor(name='psh', platform='windows', command=command_2)
    ability_1 = ability(ability_id='123', tactic='test tactic', technique_id='T0000', technique_name='test technique',
                        name='test ability', description='test ability desc', executors=[executor_1])
    ability_2 = ability(ability_id='456', tactic='test tactic', technique_id='T0000', technique_name='test technique',
                        name='test ability 2', description='test ability 2 desc', executors=[executor_2])
    link_1 = operation_link(ability=ability_1, paw=operation_agent.paw, executor=executor_1,
                            command=encoded_command(command_1), status=0, host=operation_agent.host, pid=789,
                            decide=parse_datestring(LINK1_DECIDE_TIME),
                            collect=parse_datestring(LINK1_COLLECT_TIME),
                            finish=LINK1_FINISH_TIME)
    link_2 = operation_link(ability=ability_2, paw=operation_agent.paw, executor=executor_2,
                            command=encoded_command(command_2), status=0, host=operation_agent.host, pid=7890,
                            decide=parse_datestring(LINK2_DECIDE_TIME),
                            collect=parse_datestring(LINK2_COLLECT_TIME),
                            finish=LINK2_FINISH_TIME)
    discarded_link = operation_link(ability=ability_2, paw=operation_agent.paw, executor=executor_2,
                                    command=encoded_command(command_2), status=-2, host=operation_agent.host, pid=7891,
                                    decide=parse_datestring('2021-01-01T10:00:00Z'))
    op.chain = [link_1, link_2, discarded_link]
    return op


@pytest.fixture
def event_log_op_start_time(op_for_event_logs):
    return op_for_event_logs.start.strftime(BaseObject.TIME_FORMAT)


@pytest.fixture
def fake_event_svc(event_loop):
    class FakeEventService(BaseService, EventServiceInterface):
        def __init__(self):
            self.fired = {}

        def reset(self):
            self.fired = {}

        async def observe_event(self, callback, exchange=None, queue=None):
            pass

        async def fire_event(self, exchange=None, queue=None, timestamp=True, **callback_kwargs):
            self.fired[exchange, queue] = callback_kwargs

    service = FakeEventService()
    service.add_service('event_svc', service)

    yield service

    BaseService.remove_service('event_svc')


@pytest.fixture
def test_ability(ability, executor):
    return ability(ability_id='123', executors=[executor(name='psh', platform='windows')])


@pytest.fixture
def make_test_link(test_ability):
    def _make_link(link_id, link_paw='123456', link_status=-3):
        return Link(command='', paw=link_paw, ability=test_ability, id=link_id, executor=next(test_ability.executors),
                    status=link_status)
    return _make_link


@pytest.fixture
def make_test_result():
    def _make_result(link_id):
        result = dict(
            id=link_id,
            output=str(base64.b64encode('10.10.10.10'.encode('utf-8')).decode('utf-8')),
            pid=0,
            status=0
        )
        return Result(**result)
    return _make_result


@pytest.fixture
def op_with_learning_parser(ability, adversary):
    op = Operation(id='12345', name='testA', agents=[], adversary=adversary, use_learning_parsers=True)
    return op


@pytest.fixture
def op_without_learning_parser(ability, adversary):
    op = Operation(id='54321', name='testB', agents=[], adversary=adversary, use_learning_parsers=False)
    return op


@pytest.fixture
def op_with_learning_and_seeded(ability, adversary, operation_agent, parse_datestring):
    sc = Source(id='3124', name='test', facts=[Fact(trait='domain.user.name', value='bob')])
    op = Operation(id='6789', name='testC', agents=[], adversary=adversary, source=sc, use_learning_parsers=True)
    # patch operation to make it 'realistic'
    op.start = parse_datestring(OP_START_TIME)
    op.adversary = op.adversary()
    op.planner = Planner(planner_id='12345', name='test_planner',
                                                  module='not.an.actual.planner', params=None)
    op.objective = Objective(id='6428', name='not_an_objective')
    t_operation_agent = operation_agent
    t_operation_agent.paw = '123456'
    op.agents = [t_operation_agent]
    return op


class TestOperation:
    def test_ran_ability_id(self, ability, adversary):
        op = Operation(name='test', agents=[], adversary=adversary)
        mock_link = MagicMock(spec=Link, ability=ability(ability_id='123'), finish=MOCK_LINK_FINISH_TIME)
        op.chain = [mock_link]
        assert op.ran_ability_id('123')

    def test_event_logs(self, event_loop, op_for_event_logs, operation_agent, file_svc, data_svc, event_log_op_start_time,
                        op_agent_creation_time):
        event_loop.run_until_complete(data_svc.remove('agents', match=dict(unique=operation_agent.unique)))
        event_loop.run_until_complete(data_svc.store(operation_agent))
        want_agent_metadata = dict(
            paw='testpaw',
            group='red',
            architecture='amd64',
            username='testagent',
            location=r'C:\Users\Public\test.exe',
            pid=1234,
            ppid=123,
            privilege='User',
            host='WORKSTATION',
            contact='unknown',
            created=op_agent_creation_time,
        )
        want_operation_metadata = dict(
            operation_name='test',
            operation_start=event_log_op_start_time,
            operation_adversary='test adversary',
        )
        want_attack_metadata = dict(
            tactic='test tactic',
            technique_name='test technique',
            technique_id='T0000',
        )
        want = [
            dict(
                command='d2hvYW1p',
                delegated_timestamp=LINK1_DECIDE_TIME,
                collected_timestamp=LINK1_COLLECT_TIME,
                finished_timestamp=LINK1_FINISH_TIME,
                status=0,
                platform='windows',
                executor='psh',
                pid=789,
                agent_metadata=want_agent_metadata,
                ability_metadata=dict(
                  ability_id='123',
                  ability_name='test ability',
                  ability_description='test ability desc',
                ),
                operation_metadata=want_operation_metadata,
                attack_metadata=want_attack_metadata,
            ),
            dict(
                command='aG9zdG5hbWU=',
                delegated_timestamp=LINK2_DECIDE_TIME,
                collected_timestamp=LINK2_COLLECT_TIME,
                finished_timestamp=LINK2_FINISH_TIME,
                status=0,
                platform='windows',
                executor='psh',
                pid=7890,
                agent_metadata=want_agent_metadata,
                ability_metadata=dict(
                    ability_id='456',
                    ability_name='test ability 2',
                    ability_description='test ability 2 desc',
                ),
                operation_metadata=want_operation_metadata,
                attack_metadata=want_attack_metadata,
            ),
        ]
        event_logs = event_loop.run_until_complete(op_for_event_logs.event_logs(file_svc, data_svc))
        assert event_logs == want

    def test_writing_event_logs_to_disk(self, event_loop, op_for_event_logs, operation_agent, file_svc, data_svc,
                                        event_log_op_start_time, op_agent_creation_time):
        event_loop.run_until_complete(data_svc.remove('agents', match=dict(unique=operation_agent.unique)))
        event_loop.run_until_complete(data_svc.store(operation_agent))

        want_agent_metadata = dict(
            paw='testpaw',
            group='red',
            architecture='amd64',
            username='testagent',
            location=r'C:\Users\Public\test.exe',
            pid=1234,
            ppid=123,
            privilege='User',
            host='WORKSTATION',
            contact='unknown',
            created=op_agent_creation_time,
        )
        want_operation_metadata = dict(
            operation_name='test',
            operation_start=event_log_op_start_time,
            operation_adversary='test adversary',
        )
        want_attack_metadata = dict(
            tactic='test tactic',
            technique_name='test technique',
            technique_id='T0000',
        )
        want = [
            dict(
                command='d2hvYW1p',
                delegated_timestamp=LINK1_DECIDE_TIME,
                collected_timestamp=LINK1_COLLECT_TIME,
                finished_timestamp=LINK1_FINISH_TIME,
                status=0,
                platform='windows',
                executor='psh',
                pid=789,
                agent_metadata=want_agent_metadata,
                ability_metadata=dict(
                    ability_id='123',
                    ability_name='test ability',
                    ability_description='test ability desc',
                ),
                operation_metadata=want_operation_metadata,
                attack_metadata=want_attack_metadata,
            ),
            dict(
                command='aG9zdG5hbWU=',
                delegated_timestamp=LINK2_DECIDE_TIME,
                collected_timestamp=LINK2_COLLECT_TIME,
                finished_timestamp=LINK2_FINISH_TIME,
                status=0,
                platform='windows',
                executor='psh',
                pid=7890,
                agent_metadata=want_agent_metadata,
                ability_metadata=dict(
                    ability_id='456',
                    ability_name='test ability 2',
                    ability_description='test ability 2 desc',
                ),
                operation_metadata=want_operation_metadata,
                attack_metadata=want_attack_metadata,
            ),
        ]
        event_loop.run_until_complete(op_for_event_logs.write_event_logs_to_disk(file_svc, data_svc))
        target_path = '/tmp/event_logs/operation_%s.json' % op_for_event_logs.id
        assert os.path.isfile(target_path)
        try:
            with open(target_path, 'rb') as log_file:
                recorded_log = json.load(log_file)
            assert recorded_log == want
        finally:
            os.remove(target_path)

    @mock.patch.object(Operation, '_emit_state_change_event')
    def test_no_state_change_event_on_instantiation(self, mock_emit_state_change_method, fake_event_svc, adversary):
        Operation(name='test', agents=[], adversary=adversary)
        mock_emit_state_change_method.assert_not_called()

    @mock.patch.object(Operation, '_emit_state_change_event')
    def test_no_state_change_event_fired_when_setting_same_state(self, mock_emit_state_change_method, fake_event_svc,
                                                                 adversary):
        initial_state = 'running'
        op = Operation(name='test', agents=[], adversary=adversary, state=initial_state)
        op.state = initial_state
        mock_emit_state_change_method.assert_not_called()

    @mock.patch.object(Operation, '_emit_state_change_event')
    def test_state_change_event_fired_on_state_change(self, mock_emit_state_change_method, fake_event_svc, adversary):
        op = Operation(name='test', agents=[], adversary=adversary, state='running')
        op.state = 'finished'
        mock_emit_state_change_method.assert_called_with(from_state='running', to_state='finished')

    def test_emit_state_change_event(self, event_loop, fake_event_svc, adversary):
        op = Operation(name='test', agents=[], adversary=adversary, state='running')
        fake_event_svc.reset()

        event_loop.run_until_complete(
            op._emit_state_change_event(
                from_state='running',
                to_state='finished'
            )
        )

        expected_key = (Operation.EVENT_EXCHANGE, Operation.EVENT_QUEUE_STATE_CHANGED)
        assert expected_key in fake_event_svc.fired

        event_kwargs = fake_event_svc.fired[expected_key]
        assert event_kwargs['op'] == op.id
        assert event_kwargs['from_state'] == 'running'
        assert event_kwargs['to_state'] == 'finished'

    def test_with_learning_parser(self, event_loop, contact_svc, data_svc, learning_svc, event_svc, op_with_learning_parser,
                                  make_test_link, make_test_result, knowledge_svc):
        test_link = make_test_link(1234)
        op_with_learning_parser.add_link(test_link)
        test_result = make_test_result(test_link.id)
        event_loop.run_until_complete(data_svc.store(op_with_learning_parser))
        event_loop.run_until_complete(contact_svc._save(test_result))
        assert len(test_link.facts) == 1
        fact = test_link.facts[0]
        assert fact.trait == 'host.ip.address'
        assert fact.value == '10.10.10.10'
        knowledge_data = event_loop.run_until_complete(op_with_learning_parser.all_facts())
        assert len(knowledge_data) == 1
        assert knowledge_data[0].trait == 'host.ip.address'
        assert knowledge_data[0].value == '10.10.10.10'

    def test_without_learning_parser(self, event_loop, app_svc, contact_svc, data_svc, learning_svc, event_svc,
                                     op_without_learning_parser, make_test_link, make_test_result):
        test_link = make_test_link(5678)
        op_without_learning_parser.add_link(test_link)
        test_result = make_test_result(test_link.id)
        event_loop.run_until_complete(data_svc.store(op_without_learning_parser))
        event_loop.run_until_complete(contact_svc._save(test_result))
        assert len(test_link.facts) == 0

    def test_facts(self, event_loop, app_svc, contact_svc, file_svc, data_svc, learning_svc, event_svc,
                   op_with_learning_and_seeded, make_test_link, make_test_result, knowledge_svc):
        test_link = make_test_link(9876)
        op_with_learning_and_seeded.add_link(test_link)

        test_result = make_test_result(test_link.id)
        event_loop.run_until_complete(data_svc.store(op_with_learning_and_seeded))
        event_loop.run_until_complete(op_with_learning_and_seeded._init_source())  # need to call this manually (no 'run')
        event_loop.run_until_complete(contact_svc._save(test_result))
        assert len(test_link.facts) == 1
        fact = test_link.facts[0]
        assert fact.trait == 'host.ip.address'
        assert fact.value == '10.10.10.10'

        knowledge_data = event_loop.run_until_complete(op_with_learning_and_seeded.all_facts())
        assert len(knowledge_data) == 2
        origin_set = [x.source for x in knowledge_data]
        assert op_with_learning_and_seeded.id in origin_set
        assert op_with_learning_and_seeded.source.id in origin_set

        report = event_loop.run_until_complete(op_with_learning_and_seeded.report(file_svc, data_svc))
        assert len(report['facts']) == 2

<<<<<<< HEAD
    def test_update_untrusted_agents_with_trusted(self, operation_agent, ability, adversary):
        operation_agent.trusted = True
        op = Operation(name='test', agents=[operation_agent], adversary=adversary)
        op.update_untrusted_agents(operation_agent)
        assert not op.untrusted_agents

    def test_update_untrusted_agents_with_untrusted(self, operation_agent, ability, adversary):
        operation_agent.trusted = False
        op = Operation(name='test', agents=[operation_agent], adversary=adversary)
        op.update_untrusted_agents(operation_agent)
        assert operation_agent.paw in op.untrusted_agents

    def test_update_untrusted_agents_with_trusted_no_operation_agents(self, operation_agent, ability, adversary):
        operation_agent.trusted = True
        op = Operation(name='test', agents=[], adversary=adversary)
        op.update_untrusted_agents(operation_agent)
        assert not op.untrusted_agents

    def test_update_untrusted_agents_with_untrusted_no_operation_agents(self, operation_agent, ability, adversary):
        operation_agent.trusted = False
        op = Operation(name='test', agents=[], adversary=adversary)
        op.update_untrusted_agents(operation_agent)
        assert not op.untrusted_agents
=======
    async def test_wait_for_links_completion_ignorable_link(self, make_test_link, operation_agent):
        test_agent = operation_agent
        test_link = make_test_link(9876, test_agent.paw, Link().states['DISCARD'])
        op = Operation(name='test', agents=[test_agent], state='running')
        op.add_link(test_link)
        assert not op.ignored_links
        assert test_link in op.chain
        await op.wait_for_links_completion([test_link.id])
        assert test_link.id in op.ignored_links
        assert len(op.ignored_links) == 1
        assert test_link in op.chain

    async def test_wait_for_links_completion_non_ignorable_link(self, make_test_link, untrusted_operation_agent, mocker,
                                                                async_return):
        test_agent = untrusted_operation_agent
        test_link = make_test_link(9876, test_agent.paw)
        op = Operation(name='test', agents=[test_agent], state='running')
        op.add_link(test_link)
        assert not op.ignored_links
        assert test_link in op.chain
        with mocker.patch('asyncio.sleep') as mock_sleep:
            mock_sleep.return_value = async_return(None)
            await op.wait_for_links_completion([test_link.id])
        assert not op.ignored_links
        assert test_link in op.chain
>>>>>>> 0cad5022
<|MERGE_RESOLUTION|>--- conflicted
+++ resolved
@@ -423,7 +423,6 @@
         report = event_loop.run_until_complete(op_with_learning_and_seeded.report(file_svc, data_svc))
         assert len(report['facts']) == 2
 
-<<<<<<< HEAD
     def test_update_untrusted_agents_with_trusted(self, operation_agent, ability, adversary):
         operation_agent.trusted = True
         op = Operation(name='test', agents=[operation_agent], adversary=adversary)
@@ -447,7 +446,7 @@
         op = Operation(name='test', agents=[], adversary=adversary)
         op.update_untrusted_agents(operation_agent)
         assert not op.untrusted_agents
-=======
+
     async def test_wait_for_links_completion_ignorable_link(self, make_test_link, operation_agent):
         test_agent = operation_agent
         test_link = make_test_link(9876, test_agent.paw, Link().states['DISCARD'])
@@ -472,5 +471,4 @@
             mock_sleep.return_value = async_return(None)
             await op.wait_for_links_completion([test_link.id])
         assert not op.ignored_links
-        assert test_link in op.chain
->>>>>>> 0cad5022
+        assert test_link in op.chain