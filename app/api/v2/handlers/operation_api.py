import aiohttp_apispec

from aiohttp import web

from app.api.v2.handlers.base_object_api import BaseObjectApi
from app.api.v2.managers.operation_api_manager import OperationApiManager
from app.api.v2.responses import JsonHttpNotFound
from app.api.v2.schemas.base_schemas import BaseGetAllQuerySchema, BaseGetOneQuerySchema
from app.objects.c_operation import Operation, OperationSchema


class OperationApi(BaseObjectApi):
    def __init__(self, services):
        super().__init__(description='operation', obj_class=Operation, schema=OperationSchema, ram_key='operations',
                         id_property='id', auth_svc=services['auth_svc'])
        self._api_manager = OperationApiManager(services)

    def add_routes(self, app: web.Application):
        router = app.router
        router.add_get('/operations', self.get_operations)
        router.add_get('/operations/{id}', self.get_operation_by_id)
        router.add_post('/operations', self.create_operation)
<<<<<<< HEAD
        router.add_put('/operations/{id}', self.create_or_update_operation)
=======
>>>>>>> 9ba903dc
        router.add_patch('/operations/{id}', self.update_operation)
        router.add_delete('/operations/{id}', self.delete_operation)
        router.add_get('/operations/{id}/report', self.get_operation_report)

    @aiohttp_apispec.docs(tags=['operations'])
    @aiohttp_apispec.querystring_schema(BaseGetAllQuerySchema)
    @aiohttp_apispec.response_schema(OperationSchema(many=True, partial=True))
    async def get_operations(self, request: web.Request):
        operations = await self.get_all_objects(request)
        return web.json_response(operations)

    @aiohttp_apispec.docs(tags=['operations'])
    @aiohttp_apispec.querystring_schema(BaseGetOneQuerySchema)
    @aiohttp_apispec.response_schema(OperationSchema(partial=True))
    async def get_operation_by_id(self, request: web.Request):
        operation = await self.get_object(request)
        return web.json_response(operation)

    @aiohttp_apispec.docs(tags=['operations'])
    @aiohttp_apispec.request_schema(OperationSchema)
    @aiohttp_apispec.response_schema(OperationSchema)
    async def create_operation(self, request: web.Request):
        operation = await self.create_object(request)
        return web.json_response(operation.display)

    @aiohttp_apispec.docs(tags=['operations'])
    @aiohttp_apispec.request_schema(OperationSchema(partial=True))
<<<<<<< HEAD
    @aiohttp_apispec.response_schema(OperationSchema)
    async def create_or_update_operation(self, request: web.Request):
        operation = await self.create_or_update_object(request)
        return web.json_response(operation.display)

    @aiohttp_apispec.docs(tags=['operations'])
    @aiohttp_apispec.request_schema(OperationSchema(partial=True))
=======
>>>>>>> 9ba903dc
    @aiohttp_apispec.response_schema(OperationSchema(partial=True))
    async def update_operation(self, request: web.Request):
        operation = await self.update_object(request)
        return web.json_response(operation.display)

    @aiohttp_apispec.docs(tags=['operations'])
    @aiohttp_apispec.response_schema(OperationSchema)
    async def delete_operation(self, request: web.Request):
        await self.delete_object(request)
        return web.HTTPNoContent()

    @aiohttp_apispec.docs(tags=['operations'])
    @aiohttp_apispec.querystring_schema(BaseGetOneQuerySchema)
    async def get_operation_report(self, request: web.Request):
        operation_id = request.match_info.get('id')
        access = await self.get_request_permissions(request)
        report = await self._api_manager.get_operation_report(operation_id, access)
        return web.json_response(report)

<<<<<<< HEAD
    '''Helpers'''
=======
    '''Overridden Methods'''
>>>>>>> 9ba903dc
    async def create_object(self, request: web.Request):
        data = await request.json()
        await self._error_if_object_with_id_exists(data.get(self.id_property))
        access = await self.get_request_permissions(request)
<<<<<<< HEAD
        return await self._api_manager.create_object_from_schema(self.schema, data, access)
=======
        return await self._api_manager.create_object_from_schema(self.schema, data, access)

    async def update_object(self, request: web.Request):
        data, access, obj_id, query, search = await self._parse_common_data_from_request(request)
        obj = await self._api_manager.find_and_update_object(self.ram_key, data, search)
        if not obj:
            raise JsonHttpNotFound(f'{self.description.capitalize()} not found: {obj_id}')
        return obj
>>>>>>> 9ba903dc
<|MERGE_RESOLUTION|>--- conflicted
+++ resolved
@@ -20,10 +20,6 @@
         router.add_get('/operations', self.get_operations)
         router.add_get('/operations/{id}', self.get_operation_by_id)
         router.add_post('/operations', self.create_operation)
-<<<<<<< HEAD
-        router.add_put('/operations/{id}', self.create_or_update_operation)
-=======
->>>>>>> 9ba903dc
         router.add_patch('/operations/{id}', self.update_operation)
         router.add_delete('/operations/{id}', self.delete_operation)
         router.add_get('/operations/{id}/report', self.get_operation_report)
@@ -51,16 +47,6 @@
 
     @aiohttp_apispec.docs(tags=['operations'])
     @aiohttp_apispec.request_schema(OperationSchema(partial=True))
-<<<<<<< HEAD
-    @aiohttp_apispec.response_schema(OperationSchema)
-    async def create_or_update_operation(self, request: web.Request):
-        operation = await self.create_or_update_object(request)
-        return web.json_response(operation.display)
-
-    @aiohttp_apispec.docs(tags=['operations'])
-    @aiohttp_apispec.request_schema(OperationSchema(partial=True))
-=======
->>>>>>> 9ba903dc
     @aiohttp_apispec.response_schema(OperationSchema(partial=True))
     async def update_operation(self, request: web.Request):
         operation = await self.update_object(request)
@@ -80,18 +66,11 @@
         report = await self._api_manager.get_operation_report(operation_id, access)
         return web.json_response(report)
 
-<<<<<<< HEAD
-    '''Helpers'''
-=======
     '''Overridden Methods'''
->>>>>>> 9ba903dc
     async def create_object(self, request: web.Request):
         data = await request.json()
         await self._error_if_object_with_id_exists(data.get(self.id_property))
         access = await self.get_request_permissions(request)
-<<<<<<< HEAD
-        return await self._api_manager.create_object_from_schema(self.schema, data, access)
-=======
         return await self._api_manager.create_object_from_schema(self.schema, data, access)
 
     async def update_object(self, request: web.Request):
@@ -99,5 +78,4 @@
         obj = await self._api_manager.find_and_update_object(self.ram_key, data, search)
         if not obj:
             raise JsonHttpNotFound(f'{self.description.capitalize()} not found: {obj_id}')
-        return obj
->>>>>>> 9ba903dc
+        return obj