--- conflicted
+++ resolved
@@ -21,13 +21,11 @@
     from .handlers.planner_api import PlannerApi
     PlannerApi(services).add_routes(app)
 
-<<<<<<< HEAD
     from .handlers.ability_api import AbilityApi
     AbilityApi(services).add_routes(app)
-=======
+
     from .handlers.plugins_api import PluginApi
     PluginApi(services).add_routes(app)
->>>>>>> ddf5b8ad
 
     from .handlers.fact_source_api import FactSourceApi
     FactSourceApi(services).add_routes(app)
